use crate::error;
use alloc::vec::Vec;
use scroll::{Pread, Pwrite, SizeWith};

use crate::pe::data_directories;
use crate::pe::options;
use crate::pe::section_table;
use crate::pe::utils;

#[derive(Debug, PartialEq, Clone, Default)]
pub struct DebugData<'a> {
    pub image_debug_directories: Vec<ImageDebugDirectory>,
    pub codeview_pdb70_debug_info: Option<CodeviewPDB70DebugInfo<'a>>,
<<<<<<< HEAD
    pub vcfeature_info: Option<VCFeatureInfo>,
=======
    pub codeview_pdb20_debug_info: Option<CodeviewPDB20DebugInfo<'a>>,
>>>>>>> f401d18e
}

impl<'a> DebugData<'a> {
    pub fn parse(
        bytes: &'a [u8],
        dd: data_directories::DataDirectory,
        sections: &[section_table::SectionTable],
        file_alignment: u32,
    ) -> error::Result<Self> {
        Self::parse_with_opts(
            bytes,
            dd,
            sections,
            file_alignment,
            &options::ParseOptions::default(),
        )
    }

    pub fn parse_with_opts(
        bytes: &'a [u8],
        dd: data_directories::DataDirectory,
        sections: &[section_table::SectionTable],
        file_alignment: u32,
        opts: &options::ParseOptions,
    ) -> error::Result<Self> {
        let image_debug_directories =
            ImageDebugDirectory::parse_with_opts(bytes, dd, sections, file_alignment, opts)?;
        let codeview_pdb70_debug_info =
<<<<<<< HEAD
            CodeviewPDB70DebugInfo::parse_with_opts(bytes, &image_debug_directories, opts)?;
        let vcfeature_info = VCFeatureInfo::parse_with_opts(bytes, &image_debug_directories, opts)?;
=======
            CodeviewPDB70DebugInfo::parse_with_opts(bytes, &image_debug_directory, opts)?;
        let codeview_pdb20_debug_info =
            CodeviewPDB20DebugInfo::parse_with_opts(bytes, &image_debug_directory, opts)?;
>>>>>>> f401d18e

        Ok(DebugData {
            image_debug_directories,
            codeview_pdb70_debug_info,
<<<<<<< HEAD
            vcfeature_info,
=======
            codeview_pdb20_debug_info,
>>>>>>> f401d18e
        })
    }

    /// Return this executable's debugging GUID, suitable for matching against a PDB file.
    pub fn guid(&self) -> Option<[u8; 16]> {
        self.codeview_pdb70_debug_info.map(|pdb70| pdb70.signature)
    }

    /// Find a specific debug type in the debug data.
    pub fn find_type(&self, data_type: u32) -> Option<&ImageDebugDirectory> {
        self.image_debug_directories
            .iter()
            .find(|idd| idd.data_type == data_type)
    }
}

// https://msdn.microsoft.com/en-us/library/windows/desktop/ms680307(v=vs.85).aspx
#[repr(C)]
#[derive(Debug, PartialEq, Copy, Clone, Default, Pread, Pwrite, SizeWith)]
pub struct ImageDebugDirectory {
    pub characteristics: u32,
    pub time_date_stamp: u32,
    pub major_version: u16,
    pub minor_version: u16,
    pub data_type: u32,
    pub size_of_data: u32,
    pub address_of_raw_data: u32,
    pub pointer_to_raw_data: u32,
}

pub const IMAGE_DEBUG_TYPE_UNKNOWN: u32 = 0;
pub const IMAGE_DEBUG_TYPE_COFF: u32 = 1;
pub const IMAGE_DEBUG_TYPE_CODEVIEW: u32 = 2;
pub const IMAGE_DEBUG_TYPE_FPO: u32 = 3;
pub const IMAGE_DEBUG_TYPE_MISC: u32 = 4;
pub const IMAGE_DEBUG_TYPE_EXCEPTION: u32 = 5;
pub const IMAGE_DEBUG_TYPE_FIXUP: u32 = 6;
pub const IMAGE_DEBUG_TYPE_BORLAND: u32 = 9;
pub const IMAGE_DEBUG_TYPE_VC_FEATURE: u32 = 12;

impl ImageDebugDirectory {
    #[allow(unused)]
    fn parse(
        bytes: &[u8],
        dd: data_directories::DataDirectory,
        sections: &[section_table::SectionTable],
        file_alignment: u32,
    ) -> error::Result<Vec<Self>> {
        Self::parse_with_opts(
            bytes,
            dd,
            sections,
            file_alignment,
            &options::ParseOptions::default(),
        )
    }

    pub(crate) fn parse_with_opts(
        bytes: &[u8],
        dd: data_directories::DataDirectory,
        sections: &[section_table::SectionTable],
        file_alignment: u32,
        opts: &options::ParseOptions,
    ) -> error::Result<Vec<Self>> {
        let rva = dd.virtual_address as usize;
        let entries = dd.size as usize / core::mem::size_of::<ImageDebugDirectory>();
        let offset = utils::find_offset(rva, sections, file_alignment, opts).ok_or_else(|| {
            error::Error::Malformed(format!(
                "Cannot map ImageDebugDirectory rva {:#x} into offset",
                rva
            ))
        })?;
        let idd_list = (0..entries)
            .map(|i| {
                let entry = offset + i * core::mem::size_of::<ImageDebugDirectory>();
                bytes.pread_with(entry, scroll::LE)
            })
            .collect::<Result<Vec<ImageDebugDirectory>, scroll::Error>>()?;
        Ok(idd_list)
    }
}

pub const CODEVIEW_PDB70_MAGIC: u32 = 0x5344_5352;
pub const CODEVIEW_PDB20_MAGIC: u32 = 0x3031_424e;
pub const CODEVIEW_CV50_MAGIC: u32 = 0x3131_424e;
pub const CODEVIEW_CV41_MAGIC: u32 = 0x3930_424e;

// http://llvm.org/doxygen/CVDebugRecord_8h_source.html
#[repr(C)]
#[derive(Debug, PartialEq, Copy, Clone, Default)]
pub struct CodeviewPDB70DebugInfo<'a> {
    pub codeview_signature: u32,
    pub signature: [u8; 16],
    pub age: u32,
    pub filename: &'a [u8],
}

impl<'a> CodeviewPDB70DebugInfo<'a> {
    pub fn parse(bytes: &'a [u8], idd: &Vec<ImageDebugDirectory>) -> error::Result<Option<Self>> {
        Self::parse_with_opts(bytes, idd, &options::ParseOptions::default())
    }

    pub fn parse_with_opts(
        bytes: &'a [u8],
        idd: &Vec<ImageDebugDirectory>,
        opts: &options::ParseOptions,
    ) -> error::Result<Option<Self>> {
        let idd = idd
            .iter()
            .find(|idd| idd.data_type == IMAGE_DEBUG_TYPE_CODEVIEW);

        if let Some(idd) = idd {
            // ImageDebugDirectory.pointer_to_raw_data stores a raw offset -- not a virtual offset -- which we can use directly
            let mut offset: usize = match opts.resolve_rva {
                true => idd.pointer_to_raw_data as usize,
                false => idd.address_of_raw_data as usize,
            };

            // calculate how long the eventual filename will be, which doubles as a check of the record size
            let filename_length = idd.size_of_data as isize - 24;
            if filename_length < 0 {
                // the record is too short to be plausible
                return Err(error::Error::Malformed(format!(
                    "ImageDebugDirectory size of data seems wrong: {:?}",
                    idd.size_of_data
                )));
            }
            let filename_length = filename_length as usize;

            // check the codeview signature
            let codeview_signature: u32 = bytes.gread_with(&mut offset, scroll::LE)?;
            if codeview_signature != CODEVIEW_PDB70_MAGIC {
                return Ok(None);
            }

            // read the rest
            let mut signature: [u8; 16] = [0; 16];
            signature.copy_from_slice(bytes.gread_with(&mut offset, 16)?);
            let age: u32 = bytes.gread_with(&mut offset, scroll::LE)?;
            if let Some(filename) = bytes.get(offset..offset + filename_length) {
                Ok(Some(CodeviewPDB70DebugInfo {
                    codeview_signature,
                    signature,
                    age,
                    filename,
                }))
            } else {
                Err(error::Error::Malformed(format!(
                    "ImageDebugDirectory seems corrupted: {:?}",
                    idd
                )))
            }
        } else {
            // CodeView debug info not found
            Ok(None)
        }
    }
}

/// Represents the `IMAGE_DEBUG_VC_FEATURE_ENTRY` structure
#[repr(C)]
#[derive(Debug, PartialEq, Copy, Clone, Default)]
pub struct VCFeatureInfo {
    /// The count of pre-VC++
    pub pre_vc_plusplus_count: u32,
    /// The count of C and C++
    pub c_and_cplusplus_count: u32,
    /// The count of guard stack
    pub guard_stack_count: u32,
    /// The count of SDL
    pub sdl_count: u32,
    /// The count of guard
    pub guard_count: u32,
}

impl<'a> VCFeatureInfo {
    pub fn parse(bytes: &'a [u8], idd: &Vec<ImageDebugDirectory>) -> error::Result<Option<Self>> {
        Self::parse_with_opts(bytes, idd, &options::ParseOptions::default())
    }

    pub fn parse_with_opts(
        bytes: &'a [u8],
        idd: &Vec<ImageDebugDirectory>,
        opts: &options::ParseOptions,
    ) -> error::Result<Option<Self>> {
        let idd = idd
            .iter()
            .find(|idd| idd.data_type == IMAGE_DEBUG_TYPE_VC_FEATURE);

        if let Some(idd) = idd {
            let mut offset: usize = match opts.resolve_rva {
                true => idd.pointer_to_raw_data as usize,
                false => idd.address_of_raw_data as usize,
            };

            let pre_vc_plusplus_count: u32 = bytes.gread_with(&mut offset, scroll::LE)?;
            let c_and_cplusplus_count: u32 = bytes.gread_with(&mut offset, scroll::LE)?;
            let guard_stack_count: u32 = bytes.gread_with(&mut offset, scroll::LE)?;
            let sdl_count: u32 = bytes.gread_with(&mut offset, scroll::LE)?;
            let guard_count: u32 = bytes.gread_with(&mut offset, scroll::LE)?;

            Ok(Some(VCFeatureInfo {
                pre_vc_plusplus_count,
                c_and_cplusplus_count,
                guard_stack_count,
                sdl_count,
                guard_count,
            }))
        } else {
            // VC Feature info not found
            return Ok(None);
        }
    }
}

// http://llvm.org/doxygen/CVDebugRecord_8h_source.html
#[repr(C)]
#[derive(Debug, PartialEq, Copy, Clone, Default)]
pub struct CodeviewPDB20DebugInfo<'a> {
    pub codeview_signature: u32,
    pub codeview_offset: u32,
    pub signature: u32,
    pub age: u32,
    pub filename: &'a [u8],
}

impl<'a> CodeviewPDB20DebugInfo<'a> {
    pub fn parse(bytes: &'a [u8], idd: &ImageDebugDirectory) -> error::Result<Option<Self>> {
        Self::parse_with_opts(bytes, idd, &options::ParseOptions::default())
    }

    pub fn parse_with_opts(
        bytes: &'a [u8],
        idd: &ImageDebugDirectory,
        opts: &options::ParseOptions,
    ) -> error::Result<Option<Self>> {
        if idd.data_type != IMAGE_DEBUG_TYPE_CODEVIEW {
            // not a codeview debug directory
            // that's not an error, but it's not a CodeviewPDB20DebugInfo either
            return Ok(None);
        }

        // ImageDebugDirectory.pointer_to_raw_data stores a raw offset -- not a virtual offset -- which we can use directly
        let mut offset: usize = match opts.resolve_rva {
            true => idd.pointer_to_raw_data as usize,
            false => idd.address_of_raw_data as usize,
        };

        // calculate how long the eventual filename will be, which doubles as a check of the record size
        let filename_length = idd.size_of_data as isize - 16;
        if filename_length < 0 {
            // the record is too short to be plausible
            return Err(error::Error::Malformed(format!(
                "ImageDebugDirectory size of data seems wrong: {:?}",
                idd.size_of_data
            )));
        }
        let filename_length = filename_length as usize;

        // check the codeview signature
        let codeview_signature: u32 = bytes.gread_with(&mut offset, scroll::LE)?;
        if codeview_signature != CODEVIEW_PDB20_MAGIC {
            return Ok(None);
        }
        let codeview_offset: u32 = bytes.gread_with(&mut offset, scroll::LE)?;

        // read the rest
        let signature: u32 = bytes.gread_with(&mut offset, scroll::LE)?;
        let age: u32 = bytes.gread_with(&mut offset, scroll::LE)?;
        if let Some(filename) = bytes.get(offset..offset + filename_length) {
            Ok(Some(CodeviewPDB20DebugInfo {
                codeview_signature,
                codeview_offset,
                signature,
                age,
                filename,
            }))
        } else {
            Err(error::Error::Malformed(format!(
                "ImageDebugDirectory seems corrupted: {:?}",
                idd
            )))
        }
    }
}<|MERGE_RESOLUTION|>--- conflicted
+++ resolved
@@ -11,11 +11,8 @@
 pub struct DebugData<'a> {
     pub image_debug_directories: Vec<ImageDebugDirectory>,
     pub codeview_pdb70_debug_info: Option<CodeviewPDB70DebugInfo<'a>>,
-<<<<<<< HEAD
+    pub codeview_pdb20_debug_info: Option<CodeviewPDB20DebugInfo<'a>>,
     pub vcfeature_info: Option<VCFeatureInfo>,
-=======
-    pub codeview_pdb20_debug_info: Option<CodeviewPDB20DebugInfo<'a>>,
->>>>>>> f401d18e
 }
 
 impl<'a> DebugData<'a> {
@@ -44,23 +41,16 @@
         let image_debug_directories =
             ImageDebugDirectory::parse_with_opts(bytes, dd, sections, file_alignment, opts)?;
         let codeview_pdb70_debug_info =
-<<<<<<< HEAD
-            CodeviewPDB70DebugInfo::parse_with_opts(bytes, &image_debug_directories, opts)?;
-        let vcfeature_info = VCFeatureInfo::parse_with_opts(bytes, &image_debug_directories, opts)?;
-=======
             CodeviewPDB70DebugInfo::parse_with_opts(bytes, &image_debug_directory, opts)?;
         let codeview_pdb20_debug_info =
             CodeviewPDB20DebugInfo::parse_with_opts(bytes, &image_debug_directory, opts)?;
->>>>>>> f401d18e
+        let vcfeature_info = VCFeatureInfo::parse_with_opts(bytes, &image_debug_directories, opts)?;
 
         Ok(DebugData {
             image_debug_directories,
             codeview_pdb70_debug_info,
-<<<<<<< HEAD
+            codeview_pdb20_debug_info,
             vcfeature_info,
-=======
-            codeview_pdb20_debug_info,
->>>>>>> f401d18e
         })
     }
 
